--- conflicted
+++ resolved
@@ -22,6 +22,7 @@
     def http_error_default(self, url, fp, errcode, errmsg, headers):
         raise ValueError()
 
+
 class UniversalSet(set):
     """Set which intersects fully with any other set."""
     # Based on https://stackoverflow.com/a/28565931
@@ -30,6 +31,7 @@
 
     def __rand__(self, other):
         return other
+
 
 def get_glottolog_newick(release):
     fname = 'glottolog-%s.newick' % release
@@ -131,11 +133,7 @@
 
         ## Languages
         sec = "languages"
-<<<<<<< HEAD
-        if self.overlap not in Configuration.valid_overlaps:
-=======
         if self.overlap.lower() not in ("union", "intersection"):  # pragma: no cover
->>>>>>> 49b2b44f
             raise ValueError(
                 "Value for overlap needs to be either 'union', or 'intersection'."
             )
