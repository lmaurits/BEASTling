from __future__ import division, unicode_literals
import collections
import importlib
import io
import itertools
import math
import os
import re
import six
import sys

import newick
from appdirs import user_data_dir
from six.moves.urllib.request import FancyURLopener
from clldutils.inifile import INI
from clldutils.dsv import reader

from beastling.fileio.datareaders import load_location_data
import beastling.clocks.strict as strict
import beastling.clocks.relaxed as relaxed
import beastling.clocks.random as random

import beastling.models.geo as geo
import beastling.models.bsvs as bsvs
import beastling.models.covarion as covarion
import beastling.models.mk as mk
import beastling.models.dollo as dollo


_BEAST_MAX_LENGTH = 2147483647
GLOTTOLOG_NODE_LABEL = re.compile(
    "'(?P<name>[^\[]+)\[(?P<glottocode>[a-z0-9]{8})\](\[(?P<isocode>[a-z]{3})\])?(?P<appendix>-l-)?'")

Calibration = collections.namedtuple("Calibration", ["langs", "originate", "offset", "dist", "param1", "param2"])

class URLopener(FancyURLopener):
    def http_error_default(self, url, fp, errcode, errmsg, headers):
        raise ValueError()  # pragma: no cover


def get_glottolog_data(datatype, release):
    """
    Lookup or download data from Glottolog.

    :param datatype: 'newick'|'geo'
    :param release: Glottolog release number >= '2.4'
    :return: the path of the data file
    """
    path_spec = {
        'newick': ('glottolog-{0}.newick', 'tree-glottolog-newick.txt'),
        'geo': ('glottolog-{0}-geo.csv', 'languages-and-dialects-geo.csv'),
    }
    fname_pattern, fname_source = path_spec[datatype]
    fname = fname_pattern.format(release)
    path = os.path.join(os.path.dirname(__file__), 'data', fname)
    if not os.path.exists(path):
        data_dir = user_data_dir('beastling')
        if not os.path.exists(data_dir):
            os.makedirs(data_dir)
        path = os.path.join(data_dir, fname)
        if not os.path.exists(path):
            try:
                URLopener().retrieve(
                    'http://glottolog.org/static/download/{0}/{1}'.format(
                        release, fname_source),
                    path)
            except (IOError, ValueError):
                raise ValueError(
                    'Could not retrieve %s data for Glottolog %s' % (datatype, release))
    return path


class Configuration(object):
    """
    A container object for all of the settings which define a BEASTling
    analysis.  Configuration objects are initialised with default values
    for all options.
    """

    def __init__(self, basename="beastling", configfile=None, stdin_data=False, prior=False):
        """
        Set all options to their default values and then, if a configuration
        file has been provided, override the default values for those options
        set in the file.
        """

        # Options set by the user, with default values
        self.basename = basename+"_prior" if prior else basename
        """This will be used as a common prefix for output filenames (e.g. the log will be called basename.log)."""
        self.calibration_configs = {}
        """A dictionary whose keys are glottocodes or lowercase Glottolog clade names, and whose values are length-2 tuples of flatoing point dates (lower and upper bounds of 95% credible interval)."""
        self.chainlength = 10000000
        """Number of iterations to run the Markov chain for."""
        self.clock_configs = []
        """A list of dictionaries, each of which specifies the configuration for a single clock model."""
        self.embed_data = False
        """A list of languages to exclude from the analysis, or a name of a file containing such a list."""
        self.exclusions = ""
        """A boolean value, controlling whether or not to embed data files in the XML."""
        self.families = []
        """List of families to filter down to, or name of a file containing such a list."""
        self.geo_config = {}
        """A dictionary with keys and values corresponding to a [geography] section in a configuration file."""
        self.glottolog_release = '3.0'
        """A string representing a Glottolog release number."""
        self.languages = []
        """List of languages to filter down to, or name of a file containing such a list."""
        self.location_data = None
        """Name of a file containing latitude/longitude data."""
        self.log_all = False
        """A boolean value, setting this True is a shortcut for setting log_params, log_probabilities and log_trees True."""
        self.log_dp = 4
        """An integer value, setting the number of decimal points to use when logging rates, locations, etc.  Defaults to 4.  Use -1 to enable full precision."""
        self.log_every = 0
        """An integer indicating how many MCMC iterations should occurr between consecutive log entries."""
        self.log_params = False
        """A boolean value, controlling whether or not to log model parameters."""
        self.log_probabilities = True
        """A boolean value, controlling whether or not to log the prior, likelihood and posterior of the analysis."""
        self.log_fine_probs = False
        """A boolean value, controlling whether or not to log individual components of the prior and likelihood."""
        self.log_trees = True
        """A boolean value, controlling whether or not to log the sampled trees."""
        self.log_pure_tree = False
        """A boolean value, controlling whether or not to log a separate file of the sampled trees with no metadata included."""
        self.macroareas = []
        """A floating point value, indicated the percentage of datapoints, across ALL models, which a language must have in order to be included in the analysis."""
        self.minimum_data = 0.0
        """List of Glottolog macro-areas to filter down to, or name of a file containing such a list."""
        self.model_configs = []
        """A list of dictionaries, each of which specifies the configuration for a single clock model."""
        self.monophyly = False
        """A boolean parameter, controlling whether or not to enforce monophyly constraints derived from Glottolog's classification."""
        self.monophyly_start_depth = 0
        """Integer; Starting depth in the Glottlog classification hierarchy for monophyly constraints"""
        self.monophyly_end_depth = None
        """Integer; Ending depth in the Glottlog classification hierarchy for monophyly constraints"""
        self.monophyly_levels = sys.maxsize
        """Integer; Number of levels of the Glottolog classification to include in monophyly constraints."""
        self.monophyly_direction = "top_down"
        """Either the string 'top_down' or 'bottom_up', controlling whether 'monophyly_levels' counts from roots (families) or leaves (languages) of the Glottolog classification."""
        self.monophyly_newick = None
        """Either a Newick tree string or the name of a file containing a Newick tree string which represents the desired monophyly constraints if a classification other than Glottolog is required."""
        self.overlap = "union"
        """Either the string 'union' or the string 'intersection', controlling how to handle multiple datasets with non-equal language sets."""
        self.path_sampling = False
        """A boolean value, controlling whether to do a standard MCMC run or a Path Sampling analysis for marginal likelihood estimation."""
        self.sample_branch_lengths = True
        """A boolean value, controlling whether or not to estimate tree branch lengths."""
        self.sample_from_prior = False
        """Boolean parameter; if True, data is ignored and the MCMC chain will sample from the prior."""
        self.sample_topology = True
        """A boolean value, controlling whether or not to estimate tree topology."""
        self.screenlog = True
        """A boolean parameter, controlling whether or not to log some basic output to stdout."""
        self.starting_tree = ""
        """A starting tree in Newick format, or the name of a file containing the same."""
        self.stdin_data = stdin_data

        # Glottolog data
        self.glottolog_loaded = False
        self.classifications = {}
        self.glotto_macroareas = {}
        self.locations = {}

        # Options set from the command line interface
        self.prior = prior

        # Stuff we compute ourselves
        self.processed = False
        self.configfile = None
        self.files_to_embed = []
        self.messages = []
        self.urgent_messages = []
        self.message_flags = []

        if configfile:
            self.read_from_file(configfile)

    def read_from_file(self, configfile):
        """
        Read one or several INI-style configuration files and overwrite
        default option settings accordingly.
        """
        self.configfile = INI(interpolation=None)
        self.configfile.optionxform = str
        if isinstance(configfile, dict):
            self.configfile.read_dict(configfile)
        else:
            if isinstance(configfile, six.string_types):
                configfile = (configfile,)
            for conf in configfile:
                self.configfile.read(conf)
        p = self.configfile

        for sec, opts in {
            'admin': {
                'basename': p.get,
                'embed_data': p.getboolean,
                'screenlog': p.getboolean,
                'log_all': p.getboolean,
                'log_dp': p.getint,
                'log_every': p.getint,
                'log_probabilities': p.getboolean,
                'log_fine_probs': p.getboolean,
                'log_params': p.getboolean,
                'log_trees': p.getboolean,
                'log_pure_tree': p.getboolean,
                'glottolog_release': p.get,
            },
            'MCMC': {
                'chainlength': p.getint,
                'sample_from_prior': p.getboolean,
                'path_sampling': p.getboolean,
            },
            'languages': {
                'exclusions': p.get,
                'languages': p.get,
                'families': p.get,
                'macroareas': p.get,
                'location_data': p.get,
                'overlap': p.get,
                'starting_tree': p.get,
                'sample_branch_lengths': p.getboolean,
                'sample_topology': p.getboolean,
                'monophyly_start_depth': p.getint,
                'monophyly_end_depth': p.getint,
                'monophyly_levels': p.getint,
                'monophyly_direction': lambda s, o: p.get(s, o).lower(),
            },
        }.items():
            for opt, getter in opts.items():
                if p.has_option(sec, opt):
                    if opt == "location_data":
                        self.urgent_messages.append("[WARNING] Specifying location data via 'location_data' in [languages] is deprecated!  Please use 'data' in [geography] instead.  Your current config will work for now but may not in future releases.")
                        pass # Deprecation warning
                    setattr(self, opt, getter(sec, opt))

        ## MCMC
        self.sample_from_prior |= self.prior
        if self.prior and self.path_sampling:
            raise ValueError(
                "Cannot sample from the prior during a path sampling analysis."
            )
        if self.prior and not self.basename.endswith("_prior"):
            self.basename += "_prior"

        ## Languages
        sec = "languages"
        if self.overlap.lower() not in ("union", "intersection"):  # pragma: no cover
            raise ValueError(
                "Value for overlap needs to be either 'union', or 'intersection'."
            )
        if p.has_option(sec, "monophyletic"):
            self.monophyly = p.getboolean(sec, "monophyletic")
        elif p.has_option(sec, "monophyly"):
            self.monophyly = p.getboolean(sec, "monophyly")
        if p.has_option(sec, "monophyly_newick"):
            value = p.get(sec, "monophyly_newick")
            if os.path.exists(value):
                with io.open(value, encoding="UTF-8") as fp:
                    self.monophyly_newick = fp.read()
            else:
                self.monophyly_newick = value
        if p.has_option(sec,'minimum_data'):
            self.minimum_data = p.getfloat(sec, "minimum_data")

        ## Calibration
        if p.has_section("calibration"):
            for clade, calibration in p.items("calibration"):
                self.calibration_configs[clade] = calibration

        ## Clocks
        clock_sections = [s for s in p.sections() if s.lower().startswith("clock")]
        for section in clock_sections:
            self.clock_configs.append(self.get_clock_config(p, section))

        ## Models
        model_sections = [s for s in p.sections() if s.lower().startswith("model")]
        for section in model_sections:
            self.model_configs.append(self.get_model_config(p, section))
        # Geography
        if p.has_section("geography"):
            self.geo_config = self.get_geo_config(p, "geography")
        else:
            self.geo_config = {}
        if p.has_section("geo_priors"):
            if not p.has_section("geography"):
                raise ValueError("Config file contains geo_priors section but no geography section.")
            self.geo_config["geo_priors"] = {}
            for clades, klm in p.items("geo_priors"):
                for clade in clades.split(','):
                    clade = clade.strip()
                    if clade not in self.geo_config["sampling_points"]:
                        self.geo_config["sampling_points"].append(clade)
                    self.geo_config["geo_priors"][clade] = klm
        sampled_points = self.geo_config.get("sampling_points",[])
        if [p for p in sampled_points if p.lower() != "root"] and self.sample_topology and not self.monophyly:
            self.messages.append("[WARNING] Geographic sampling and/or prior specified for clades other than root, but tree topology is being sampled without monophyly constraints.  BEAST may crash.")

        # Make sure analysis is non-empty
        if not model_sections and not self.geo_config:
            raise ValueError("Config file contains no model sections and no geography section.")

    def get_clock_config(self, p, section):
        cfg = {
            'name': section[5:].strip(),
        }
        for key, value in p[section].items():
            if key in ('estimate_mean', 'estimate_rate','estimate_variance', 'correlated'):
                value = p.getboolean(section, key)
            elif key in ('mean','rate','variance'):
                value = p.getfloat(section, key)
            cfg[key] = value
        return cfg

    def get_model_config(self, p, section):
        cfg = {
            'name': section[5:].strip(),
            'binarised': None,
            'rate_variation': False,
            'remove_constant_features': True,
        }
        for key, value in p[section].items():
            # "binarised" is the canonical name for this option and used everywhere
            # internally, but "binarized" is accepted in the config file.
            if key in ('binarised', 'binarized'):
                value = p.getboolean(section, key)
                key = 'binarised'
            if key in ("features", "reconstruct", "exclusions"):
                value = self.handle_file_or_list(value)
            if key in ['ascertained','pruned','rate_variation', 'remove_constant_features', 'use_robust_eigensystem']:
                value = p.getboolean(section, key)

            if key in ['minimum_data']:
                value = p.getfloat(section, key)

            cfg[key] = value
        return cfg

    def get_geo_config(self, p, section):
        cfg = {
            'name': 'geography',
            'model': 'geo',
            'log_locations': True,
            'sampling_points': [],
        }
        for key, value in p[section].items():
            if key == "log_locations":
                value = p.getboolean(section, key)
            elif key == "sampling_points":
                value = self.handle_file_or_list(value)
            elif key == "data":
                # Just set the Configuration class attribute, don't put it in this dict
                self.location_data = value
                continue 
            cfg[key] = value
        return cfg

    def process(self):
        """
        Prepares a Configuration object for being passed to the BeastXml

        constructor.

        This method checks the values of all options for invalid or ambiguous
        settings, internal consistency, etc.  Information is read from
        external files as required.  If this method returns without raising
        any exceptions then this should function as a guarantee that a
        BeastXml object can be instantiated from this Configuration with no
        problems.
        """

        # Add dependency notices if required
        if self.monophyly and not self.starting_tree:
            self.messages.append("[DEPENDENCY] ConstrainedRandomTree is implemented in the BEAST package BEASTLabs.")
        if self.path_sampling:
            self.messages.append("[DEPENDENCY] Path sampling is implemented in the BEAST package MODEL_SELECTION.")

        # BEAST can't handle really long chains
        if self.chainlength > _BEAST_MAX_LENGTH:
            self.chainlength = _BEAST_MAX_LENGTH
            self.messages.append("[INFO] Chain length truncated to %d, as BEAST cannot handle longer chains." % self.chainlength)
        # If log_every was not explicitly set to some non-zero
        # value, then set it such that we expect 10,000 log
        # entries
        if not self.log_every:
            # If chainlength < 10000, this results in log_every = zero.
            # This causes BEAST to die.
            # So in this case, just log everything.
            self.log_every = self.chainlength // 10000 or 1

        self.load_glottolog_data()
        self.load_user_geo()
        self.instantiate_models()
        self.build_language_filter()
        self.process_models()
        self.build_language_list()
        self.handle_monophyly()
        self.instantiate_calibrations()
        # At this point, we can tell whether or not the tree's length units
        # can be treated as arbitrary
        self.arbitrary_tree = self.sample_branch_lengths and not self.calibrations
        # Now we can set the value of the ascertained attribute of each model
        # Ideally this would happen during process_models, but this is impossible
        # as set_ascertained() relies upon the value of arbitrary_tree defined above,
        # which itself depends on process_models().  Ugly...
        for m in self.models:
            m.set_ascertained()
        self.instantiate_clocks()
        self.link_clocks_to_models()
        self.starting_tree = self.handle_user_supplied_tree(self.starting_tree, "starting")
        self.processed = True

        # Decide whether or not to log trees
        if (
            self.starting_tree and
            not self.sample_topology and
            not self.sample_branch_lengths and
            all([c.is_strict for c in self.clocks if c.is_used])
        ):
            self.tree_logging_pointless = True
            self.messages.append(
                "[INFO] Tree logging disabled because starting tree is known and fixed and all clocks are strict.")
        else:
            self.tree_logging_pointless = False

    def load_glottolog_data(self):
        """
        Loads the Glottolog classification information from the appropriate
        newick file, parses it and stores the required datastructure in
        self.classification.
        """
        # Don't load if the analysis doesn't use it
        if not self.check_glottolog_required():
            return
        # Don't load if we already have - can this really happen?
        if self.glottolog_loaded:
            return
        self.glottolog_loaded = True

        label2name = {}
        glottocode2node = {}

        def parse_label(label):
            match = GLOTTOLOG_NODE_LABEL.match(label)
            label2name[label] = (match.group('name').strip().replace("\\'","'"), match.group('glottocode'))
            return (
                match.group('name').strip(),
                match.group('glottocode'),
                match.group('isocode'))

        def get_classification(node):
            res = []
            ancestor = node.ancestor
            while ancestor:
                res.append(label2name[ancestor.name])
                ancestor = ancestor.ancestor
            return list(reversed(res))

        # Walk the tree and build the classifications dictionary
        glottolog_trees = newick.read(get_glottolog_data('newick', self.glottolog_release))
        for tree in glottolog_trees:
            for node in tree.walk():
                name, glottocode, isocode = parse_label(node.name)
                classification = get_classification(node)
                self.classifications[glottocode] = classification
                if isocode:
                    self.classifications[isocode] = classification
                glottocode2node[glottocode] = node

        # Load geographic metadata
        for t in reader(
                get_glottolog_data('geo', self.glottolog_release), namedtuples=True):
            if t.macroarea:
                self.glotto_macroareas[t.glottocode] = t.macroarea
                for isocode in t.isocodes.split():
                    self.glotto_macroareas[isocode] = t.macroarea

            if t.latitude and t.longitude:
                latlon = (float(t.latitude), float(t.longitude))
                self.locations[t.glottocode] = latlon
                for isocode in t.isocodes.split():
                    self.locations[isocode] = latlon

        # Second pass of geographic data to handle dialects, which inherit
        # their parent language's location
        for t in reader(
                get_glottolog_data('geo', self.glottolog_release), namedtuples=True):
            if t.level == "dialect":
                failed = False
                if node not in glottocode2node:
                    continue
                node = glottocode2node[t.glottocode]
                ancestor = node.ancestor
                while label2name[ancestor.name][1] not in self.locations:
                    if not ancestor.ancestor:
                        # We've hit the root without finding an ancestral node
                        # with location data!
                        failed = True
                        break
                    else:
                        ancestor = ancestor.ancestor
                if failed:
                    continue
                latlon = self.locations[label2name[ancestor.name][1]]
                self.locations[t.glottocode] = latlon
                for isocode in t.isocodes.split():
                    self.locations[isocode] = latlon

    def check_glottolog_required(self):
        # We need Glottolog if...
        return (
            # ...we've been given a list of families
            self.families
            # ...we've been given a list of macroareas
            or self.macroareas
            # ...we're using monophyly constraints
            or self.monophyly
            # ...we're using calibrations (well, sometimes)
            or self.calibration_configs
            # ...we're using geography
            or self.geo_config
        )

    def load_user_geo(self):
        if not self.location_data:
            return
        # Read location data from file, patching (rather than replacing) Glottolog
        location_files = [x.strip() for x in self.location_data.split(",")]
        for loc_file in location_files:
            for language, location in load_location_data(loc_file).items():
                self.locations[language] = location

    def build_language_filter(self):
        """
        Examines the values of various options, including self.languages and
        self.families, and constructs self.lang_filter.

        self.lang_filter is a Set object containing all ISO and glotto codes
        which are compatible with the provided settings (e.g. belong to the
        requested families).  This set is later used as a mask with data sets.
        Datapoints with language identifiers not in this set will not be used
        in an analysis.
        """
        # Load requirements
        self.languages = self.handle_file_or_list(self.languages)
        if len(self.families) == 1:
            self.messages.append("""[WARNING] value of 'families' has length 1: have you misspelled a filename?""")
        self.families = self.handle_file_or_list(self.families)

        self.exclusions = set(self.handle_file_or_list(self.exclusions))
        self.macroareas = self.handle_file_or_list(self.macroareas)
        # Enforce minimum data constraint
        all_langs = set(itertools.chain(*[model.data.keys() for model in self.models]))
        N = sum([max([len(lang.keys()) for lang in model.data.values()]) for model in self.models])
        datapoint_props = {}
        for lang in all_langs:
            count = 0
            for model in self.models:
                count += len([x for x in model.data[lang].values() if x != "?"])
            datapoint_props[lang] = 1.0*count / N
        self.sparse_languages = [l for l in all_langs if datapoint_props[l] < self.minimum_data]

    def handle_file_or_list(self, value):
        if not (isinstance(value, list) or isinstance(value, set)):
            if os.path.exists(value):
                with io.open(value, encoding="UTF-8") as fp:
                    result = [x.strip() for x in fp.readlines()]
                self.files_to_embed.append(value)
            else:
                result = [x.strip() for x in value.split(",")]
        else:
            result = value
        return result

    def filter_language(self, l):
        if self.languages and l not in self.languages:
            return False
        if self.families and not any([name in self.families or glottocode in self.families for (name, glottocode) in self.classifications.get(l,[])]):
            return False
        if self.macroareas and self.glotto_macroareas.get(l,None) not in self.macroareas:
            return False
        if self.exclusions and l in self.exclusions:
            return False
        if self.geo_config and (l not in self.locations or "?" in self.locations[l]):
            self.messages.append("""[INFO] All models: Language %s excluded due to lack of location data.""" % l)
            return False
        if l in self.sparse_languages:
            return False
        return True

    def handle_monophyly(self):
        """
        Construct a representation of the Glottolog monophyly constraints
        for the languages in self.languages.  If the constraints are
        meaningful, create and store a Newick tree representation of
        them.  If the constraints are not meaningful, e.g. all
        languages are classified identically by Glottolog, then override
        the monophyly=True setting.
        """
        if not self.monophyly:
            return
        if len(self.languages) < 3:
            # Monophyly constraints are meaningless for so few languages
            self.monophyly = False
            self.messages.append("""[INFO] Disabling Glottolog monophyly constraints because there are only %d languages in analysis.""" % len(self.languages))
            return
        if self.monophyly_newick:
            # The user has provided a tree, so no need to build our own
            self.monophyly_newick = self.handle_user_supplied_tree(self.monophyly_newick, "monophyly")
            return
        # Build a list-based representation of the Glottolog monophyly constraints
        # This can be done in either a "top-down" or "bottom-up" way.
        langs = [l for l in self.languages if l.lower() in self.classifications]
        if self.monophyly_end_depth is not None:
            # A power user has explicitly provided start and end depths
            start = self.monophyly_start_depth
            end = self.monophyly_end_depth
        elif self.monophyly_direction == "top_down":
            # Compute start and end in a top-down fashion
            start = self.monophyly_start_depth
            end = start + self.monophyly_levels
        elif self.monophyly_direction == "bottom_up":
            # Compute start and end in a bottom-up fashion
            classifications = [self.classifications[name.lower()] for name in langs]
            end = max([len(c) for c in classifications]) - self.monophyly_start_depth
            start = max(0, end - self.monophyly_levels)
        struct = self.make_monophyly_structure(langs, depth=start, maxdepth=end)
        # Make sure this struct is not pointlessly flat
        if not self.check_monophyly_structure(struct):
            self.monophyly = False
            self.messages.append("""[INFO] Disabling Glottolog monophyly constraints because all languages in the analysis are classified identically.""")
        # At this point everything looks good, so keep monophyly on and serialise the "monophyly structure" into a Newick tree.
        self.monophyly_newick = self.make_monophyly_string(struct)

    def make_monophyly_structure(self, langs, depth, maxdepth):
        """
        Recursively partition a list of languages (ISO or Glottocodes) into
        lists corresponding to their Glottolog classification.  The process
        may be halted part-way down the Glottolog tree.
        """
        if depth > maxdepth:
            # We're done, so terminate recursion
            return langs

        def subgroup(name, depth):
            ancestors = self.classifications[name.lower()]
            return ancestors[depth][0] if depth < len(ancestors) else ''

        def sortkey(i):
            """
            Callable to pass into `sorted` to port sorting behaviour from py2 to py3.

            :param i: Either a string or a list (of lists, ...) of strings.
            :return: Pair (nesting level, first string)
            """
            d = 0
            while isinstance(i, list):
                d -= 1
                i = i[0] if i else ''
            return d, i

        N = len(langs)
        # Find the ancestor of all the given languages at at particular depth
        # (i.e. look `depth` nodes below the root of the Glottolog tree)
        groupings = list(set([subgroup(l, depth) for l in langs]))
        if len(groupings) == 1:
            # If all languages belong to the same classificatio at this depth,
            # there are two possibilities
            if groupings[0] == "":
                # If the common classification is an empty string, then we know
                # that there is no further refinement possible, so stop
                # the recursion here.
                langs.sort()
                return langs
            else:
                # If the common classification is non-empty, we need to
                # descend further, since some languages might get
                # separated later
                return self.make_monophyly_structure(langs, depth+1, maxdepth)
        else:
            # If the languages belong to multiple classifications, split them
            # up accordingly and then break down each classification
            # individually.

            # Group up those languages which share a non-blank Glottolog classification
            partition = [[l for l in langs if subgroup(l, depth) == group] for group in groupings if group != ""]
            # Add those languages with blank classifications in their own isolate groups
            for l in langs:
                if subgroup(l, depth) == "":
                    partition.append([l,])
            # Get rid of any empty sets we may have accidentally created
            partition = [part for part in partition if part]
            # Make sure we haven't lost any langs
            assert sum((len(p) for p in partition)) == N
            return sorted(
                [self.make_monophyly_structure(group, depth+1, maxdepth)
                 for group in partition],
                key=sortkey)

    def check_monophyly_structure(self, struct):
        """
        Return True if the monophyly structure represented by struct is
        considered "meaningful", i.e. encodes something other than an
        unstructured polytomy.
        """

        # TODO: Make this more rigorous.
        # Current test will fail ['foo', 'bar', 'baz'], but
        # will pass [['foo'], ['bar'], ['baz']], which is no better.
        if not any([type(x) == list for x in struct]):
            # Struct is just a list of language names, with no internal structure
            return False
        return True

    def make_monophyly_string(self, struct, depth=0):
        """
        Converts a structure of nested lists into Newick string.
        """
        if not type([]) in [type(x) for x in struct]:
            return "(%s)" % ",".join(struct) if len(struct) > 1 else struct[0]
        else:
            return "(%s)" % ",".join([self.make_monophyly_string(substruct) for substruct in struct])

    def instantiate_clocks(self):
        """
        Populates self.clocks with a list of BaseClock subclasses, one for each
        dictionary of settings in self.clock_configs.
        """
        self.clocks = []
        self.clocks_by_name = {}
        for config in self.clock_configs:
            if config["type"].lower() == "strict":
                clock = strict.StrictClock(config, self) 
            elif config["type"].lower() == "relaxed":
                clock = relaxed.relaxed_clock_factory(config, self)
            elif config["type"].lower() == "random":
                clock = random.RandomLocalClock(config, self) 
            self.clocks.append(clock)
            self.clocks_by_name[clock.name] = clock
        # Create default clock if necessary
        if "default" not in self.clocks_by_name:
            config = {}
            config["name"] = "default"
            config["type"] = "strict"
            clock = strict.StrictClock(config, self)
            self.clocks.append(clock)
            self.clocks_by_name[clock.name] = clock

    def instantiate_models(self):
        """
        Populates self.models with a list of BaseModel subclasses, one for each
        dictionary of settings in self.model_configs.
        """
        if not (self.model_configs or self.geo_config):
            raise ValueError("No models or geography specified!")

        # Handle request to read data from stdin
        if self.stdin_data:
            for config in self.model_configs:
                config["data"] = "stdin"

        self.models = []
        for config in self.model_configs:
            # Validate config
            if "model" not in config:
                raise ValueError("Model not specified for model section %s." % config["name"])
            if "data" not in config:
                raise ValueError("Data source not specified in model section %s." % config["name"])

            # Instantiate model
            if config["model"].lower() == "bsvs":
                model = bsvs.BSVSModel(config, self)
                if "bsvs_used" not in self.message_flags:
                    self.message_flags.append("bsvs_used")
                    self.messages.append(bsvs.BSVSModel.package_notice)
            elif config["model"].lower() == "covarion":
                model = covarion.CovarionModel(config, self)
            elif config["model"].lower() == "mk":
                model = mk.MKModel(config, self)
                if "mk_used" not in self.message_flags:
                    self.message_flags.append("mk_used")
                    self.messages.append(mk.MKModel.package_notice)
            elif config["model"].lower() == "dollo":
                model = dollo.StochasticDolloModel(config, self)
                if dollo.StochasticDolloModel.package_notice not in self.messages:
                    self.messages.append(dollo.StochasticDolloModel.package_notice)
            else:
                try:
                    sys.path.insert(0, os.getcwd())
                    module_path, class_name = config["model"].rsplit(".",1)
                    module = importlib.import_module(module_path)
                    UserClass = getattr(module, class_name)
                except:
                    raise ValueError("Unknown model type '%s' for model section '%s', and failed to import a third-party model." % (config["model"], config["name"]))
                model = UserClass(config, self)

            self.messages.extend(model.messages)
            self.models.append(model)
            
        if self.geo_config:
            self.geo_model = geo.GeoModel(self.geo_config, self)
            self.messages.extend(self.geo_model.messages)
            self.all_models = [self.geo_model] + self.models
        else:
            self.all_models = self.models

    def process_models(self):
        for model in self.models:
            model.process()

    def link_clocks_to_models(self):
        """
        Ensures that for each model object in self.models, the attribute
        "clock" is a reference to one of the clock objects in self.clocks.
        Also determine which clock to estimate the mean of.
        """
        for model in self.all_models:
            if model.clock:
                # User has explicitly specified a clock
                if model.clock not in self.clocks_by_name:
                    raise ValueError("Unknown clock '%s' for model section '%s'." % (model.clock, model.name))
                model.clock = self.clocks_by_name[model.clock]
            elif model.name in self.clocks_by_name:
                # Clock is associated by a common name
                model.clock = self.clocks_by_name[model.name]
            else:
                # No clock specification - use default
                model.clock = self.clocks_by_name["default"]
            model.clock.is_used = True

        # Disable pruned trees in models using RLCs
        for model in self.models:
            if model.pruned and isinstance(model.clock, random.RandomLocalClock):
                model.pruned = False
                self.messages.append("""[INFO] Disabling pruned trees in model %s because associated clock %s is a RandomLocalClock.  Pruned trees are currently only compatible with StrictClocks and RelaxedClocks.""" % (model.name, model.clock.name))

        # Warn user about unused clock(s) (but not the default clock)
        for clock in self.clocks:
            if clock.name != "default" and not clock.is_used:
                self.messages.append("""[INFO] Clock %s is not being used.  Change its name to "default", or explicitly associate it with a model.""" % clock.name)

        # Remove unused clocks from the master clock list
        self.clocks = [c for c in self.clocks if c.is_used]

        # Get a list of model (i.e. non-geo) clocks for which the user has not
        # indicated a preference on whether the mean should be estimated
        free_clocks = list(set([m.clock for m in self.models
            if m.clock.is_used
            and m.clock.estimate_rate == None]))
        if free_clocks:
            # To begin with, estimate all free clocks
            for clock in free_clocks:
                clock.estimate_rate = True
            # But if the tree is arbitrary, then fix one free clock, unless the
            # user has fixed an un-free clock
            if self.arbitrary_tree and all(
                [m.clock.estimate_rate for m in self.models]):
                free_clocks[0].estimate_rate = False
                self.messages.append("""[INFO] Clock "%s" has had it's mean rate fixed to 1.0.  Tree branch lengths are in units of expected substitutions for features in models using this clock.""" % free_clocks[0].name)

        # Determine whether or not precision-scaling is required
        if self.geo_config:
            self.geo_model.scale_precision = False
            geo_clock = self.geo_model.clock
            for m in self.models:
                if m.clock == geo_clock:
                    self.messages.append("""[WARNING] Geography model is sharing a clock with one or more data models.  This may lead to a bad fit.""")
                    self.geo_model.scale_precision = True
                    break
            # If geo has it's own clock, estimate the mean
            if not self.geo_model.scale_precision:
                self.geo_model.clock.estimate_rate = True

    def build_language_list(self):
        """
        Combines the language sets of each model's data set, according to the
        value of self.overlap, to construct a final list of all the languages
        in the analysis.
        """
        if self.models:
            self.languages = set(self.models[0].data.keys())
        else:
            # There are no models
            # So this must be a geography-only analysis
            # Start with all languages in Glottolog, then apply filters
            self.languages = [l for l in self.classifications if self.filter_language(l)]
        self.overlap_warning = False
        for model in self.models:
            addition = set(model.data.keys())
            # If we're about to do a non-trivial union/intersect, alert the
            # user.
            if addition != self.languages and not self.overlap_warning:
                self.messages.append("""[INFO] Not all data files have equal language sets.  BEASTling will use the %s of all language sets.  Set the "overlap" option in [languages] to change this.""" % self.overlap.lower())
                self.overlap_warning = True
            if self.overlap.lower() == "union":
                self.languages = set.union(self.languages, addition)
            elif self.overlap.lower() == "intersection":
                self.languages = set.intersection(self.languages, addition)

        ## Make sure there's *something* left
        if not self.languages:
            raise ValueError("No languages specified!")

        ## Convert back into a sorted list
        self.languages = sorted(self.languages)
        self.messages.append("[INFO] %d languages included in analysis." % len(self.languages))

    def instantiate_calibrations(self):
        self.calibrations = {}
        """ Calibration distributions for calibrated clades """
        self.tip_calibrations = {}
        """ Starting heights for calibrated tips """
        self.tip_operators = []
        """ Tips that need re-heighting operators """
        useless_calibrations = []
        for clade, cs in self.calibration_configs.items():
            orig_clade = clade[:]
            originate = False
            is_tip_calibration = False
            # First parse the clade identifier
            # Might be "root", or else a Glottolog identifier
            if clade.lower() == "root":
                langs = self.languages
            else:
                # First check for originate()
                if clade.lower().startswith("originate(") and clade.endswith(")"):
                    originate = True
                    clade = clade[10:-1]
<<<<<<< HEAD
                langs = self.get_languages_by_glottolog_clade(clade)
            if not langs or (len(langs) == 1 and not originate):
                self.messages.append("[INFO] Calibration on clade %s MRCA ignored as one or zero matching languages in analysis." % clade)
                continue
            
            # Next parse the calibration string
            offset, dist_type, p1, p2 = self.parse_calibration_string(orig_clade, cs)
            clade_identifier = "%s_originate" % clade if originate else clade
            self.calibrations[clade_identifier] = Calibration(langs, originate, offset, dist_type, p1, p2)

    def parse_calibration_string(self, orig_clade, cs):
        orig_cs = cs[:]
        # Find offset
        if cs.count("+") == 1:
            os, dist = cs.split("+")
            offset = float(os.strip())
            cs = dist.strip()
        else:
            offset = 0.0

        # Parse distribution
        if cs.count("(") == 1 and cs.count(")") == 1:
            dist_type, cs = cs.split("(", 1)
            dist_type = dist_type.lower()
            if dist_type not in ("uniform", "normal", "lognormal", "rlognormal"):
                raise ValueError("Calibration \"%s\" for clade %s uses an unknown distribution %s!" % (orig_cs, orig_clade, dist_type))
            cs = cs[0:-1]
        else:
            # Default to normal
            dist_type = "normal"

        # Parse / infer params
        if cs.count(",") == 1 and not any([x in cs for x in ("<", ">")]):
            # We've got explicit params
            p1, p2 = map(float,cs.split(","))
        elif cs.count("-") == 1 and not any([x in cs for x in (",", "<", ">")]):
            # We've got a 95% HPD range
            lower, upper = map(float, cs.split("-"))
            if upper <= lower:
                raise ValueError("Calibration \"%s\" for clade %s has an upper bound which is not higher than its lower bound!" % (orig_cs, orig_clade))
            mid = (lower+upper) / 2.0
            if dist_type == "normal":
                p1 = (upper + lower) / 2.0
                p2 = (upper - mid) / 1.96
            elif dist_type == "lognormal":
                p1 = math.log(mid)
                p2a = (p1 - math.log(lower)) / 1.96
                p2b = (math.log(upper) - p1) / 1.96
                p2 = (p2a+p2b)/2.0
            elif dist_type == "uniform":
                p1 = lower
                p2 = upper
        elif (cs.count("<") == 1 or cs.count(">") == 1) and not any([x in cs for x in (",", "-")]):
            # We've got a single bound
            dist_type = "uniform"
            sign, bound = cs.split()
            if sign.strip() == "<":
                p1 = 0.0
                p2 = float(bound.strip())
            else:
                p1 = float(bound.strip())
                p2 = str(sys.maxsize)
        else:
            raise ValueError("Could not parse calibration \"%s\" for clade %s" % (orig_cs, orig_clade))

        # If this is a lognormal calibration with the mean in realspace, adjust
        if dist_type == "rlognormal":
            p1 = math.log(p1)
            dist_type = "lognormal"

        # All done!
        return offset, dist_type, p1, p2
=======
                if clade in self.languages:
                    langs = [clade]
                else:
                    langs = self.get_languages_by_glottolog_clade(clade)
            if len(langs)==1 and not originate:
                # Originate calibration on a tip is not a tip
                # calibration, because we don't need to reheight the
                # tip etc.
                self.messages.append("[INFO] Calibration on clade %s taken as tip age calibration, as there was precisely 1 matching languages in analysis." % clade)
                is_tip_calibration = True
            elif len(langs)==0:
                self.messages.append("[INFO] Calibration on clade %s ignored as no matching languages in analysis." % clade)
                continue
            
            # Next parse the calibration string
            if cs.count("(") == 1 and cs.count(")") == 1:
                dist_type, cs = cs.split("(", 1)
                dist_type = dist_type.lower()
                cs = cs[0:-1]
            else:
                # Default to normal
                dist_type = "normal"

            if cs.count(",") == 1 and not any([x in cs for x in ("<", ">")]):
                # We've got explicit params
                p1, p2 = map(float,cs.split(","))
                if is_tip_calibration:
                    mid = (p1+p2)/2.0
            elif cs.count("-") == 1 and not any([x in cs for x in (",", "<", ">")]):
                # We've got a 95% HPD range
                lower, upper = map(float, cs.split("-"))
                mid = (lower+upper) / 2.0
                if dist_type == "normal":
                    p1 = (upper + lower) / 2.0
                    p2 = (upper - mid) / 1.96
                elif dist_type == "lognormal":
                    p1 = math.log(mid)
                    p2a = (p1 - math.log(lower)) / 1.96
                    p2b = (math.log(upper) - p1) / 1.96
                    p2 = (p2a+p2b) / 2.0
                elif dist_type == "uniform":
                    p1 = lower
                    p2 = upper
            elif (cs.count("<") == 1 or cs.count(">") == 1) and not any([x in cs for x in (",", "-")]):
                # We've got a single bound
                dist_type = "uniform"
                sign, bound = cs.split()
                if sign.strip() == "<":
                    p1 = 0.0
                    p2 = float(bound.strip())
                    if is_tip_calibration:
                        mid = p2 / 2.0
                else:
                    p1 = float(bound.strip())
                    p2 = "Infinity"
                    if is_tip_calibration:
                        mid = p2 * 2.0
            else:
                if is_tip_calibration:
                    # Last chance: It's a single language pinned to a
                    # single date, so make sure to pin it to that date
                    # late and nothing else is left to do with this
                    # calibration.
                    self.tip_calibrations[clade] = float(cs)
                    continue
                raise ValueError("Could not parse calibration \"%s\" for clade %s" % (orig_cs, orig_clade))
            clade_identifier = "originate_%s" % clade if originate else clade
            self.calibrations[clade_identifier] = Calibration(langs, originate, dist_type, p1, p2)
>>>>>>> 6c43a002

            if is_tip_calibration:
                self.tip_calibrations[clade_identifier] = mid
                self.tip_operators.append(clade_identifier)

    def get_languages_by_glottolog_clade(self, clade):
        langs = []
        clade = [c.strip() for c in clade.split(",")]
        for l in self.languages:
            if l in clade:
                langs.append(l)
                continue
            for name, glottocode in self.classifications.get(l.lower(),""):
                if any([c.lower() == name.lower() or c.lower() == glottocode for c in clade]):
                    langs.append(l)
                    break
        return langs

    def handle_user_supplied_tree(self, value, tree_type):
        """
        If the provided value is a filename, read the contents and treat it
        as a Newick tree specification.  Otherwise, assume the provided value
        is a Neick tree specification.  In either case, inspect the tree and
        make appropriate minor changes so it is suitable for inclusion in the
        BEAST XML file.
        """
        # Make sure we've got a legitimate tree type
        tree_type = tree_type.lower()
        if tree_type not in ("starting", "monophyly"):
            raise ValueError("Valid tree types for sanitising are 'starting' and 'monophyly', not %s." % tree_type)
        # Read from file if necessary
        if os.path.exists(value):
            with io.open(value, encoding="UTF-8") as fp:
                value = fp.read().strip()
        # Sanitise
        if value:
            value = self.sanitise_tree(value, tree_type)
        # Done
        return value

    def sanitise_tree(self, tree, tree_type):
        """
        Makes any changes to a user-provided tree required to make
        it suitable for passing to BEAST.

        In particular, this method checks that the supplied string or the
        contents of the supplied file:
            * seems to be a valid Newick tree
            * contains no duplicate taxa
            * has taxa which are a superset of the languages in the analysis
            * has no polytomies or unifurcations.
        """
        # Make sure tree can be parsed
        try:
            tree = newick.loads(tree)[0]
        except:
            raise ValueError("Could not parse %s tree.  Is it valid Newick?" % tree_type)
        # Make sure starting tree contains no duplicate taxa
        tree_langs = tree.get_leaf_names()
        if not len(set(tree_langs)) == len(tree_langs):
            dupes = set([l for l in tree_langs if tree_langs.count(l) > 1])
            dupestring = ",".join(["%s (%d)" % (d, tree_langs.count(d)) for d in dupes])
            raise ValueError("%s tree contains duplicate taxa: %s" % (tree_type.capitalize(), dupestring))
        tree_langs = set(tree_langs)
        # Make sure languges in tree is a superset of languages in the analysis
        if not tree_langs.issuperset(self.languages):
            missing_langs = set(self.languages).difference(tree_langs)
            miss_string = ",".join(missing_langs)
            raise ValueError("Some languages in the data are not in the %s tree: %s" % (tree_type, miss_string))
        # If the trees' language set is a proper superset, prune the tree to fit the analysis
        if not tree_langs == self.languages:
            tree.prune_by_names(self.languages, inverse=True)
            self.messages.append("[INFO] %s tree includes languages not present in any data set and will be pruned." % tree_type.capitalize())
        # Get the tree looking nice
        tree.remove_redundant_nodes()
        tree.remove_internal_names()
        if tree_type == "starting":
            tree.resolve_polytomies()
        # Remove lengths for a monophyly tree
        if tree_type == "monophyly":
            for n in tree.walk():
                n._length = None
        # Checks
        if tree_type == "starting":
            assert all([len(n.descendants) in (0,2) for n in tree.walk()])
        assert len(tree.get_leaves()) == len(self.languages)
        assert all([l.name for l in tree.get_leaves()])
        # Done
        return newick.dumps(tree)<|MERGE_RESOLUTION|>--- conflicted
+++ resolved
@@ -928,18 +928,37 @@
                 if clade.lower().startswith("originate(") and clade.endswith(")"):
                     originate = True
                     clade = clade[10:-1]
-<<<<<<< HEAD
                 langs = self.get_languages_by_glottolog_clade(clade)
-            if not langs or (len(langs) == 1 and not originate):
+            if len(langs)==1 and not originate:
+                # Originate calibration on a tip is not a tip
+                # calibration, because we don't need to reheight the
+                # tip etc.
+                self.messages.append("[INFO] Calibration on clade %s taken as tip age calibration, as there was precisely 1 matching languages in analysis." % clade)
+                is_tip_calibration = True
+            elif not langs:
                 self.messages.append("[INFO] Calibration on clade %s MRCA ignored as one or zero matching languages in analysis." % clade)
                 continue
             
-            # Next parse the calibration string
-            offset, dist_type, p1, p2 = self.parse_calibration_string(orig_clade, cs)
-            clade_identifier = "%s_originate" % clade if originate else clade
-            self.calibrations[clade_identifier] = Calibration(langs, originate, offset, dist_type, p1, p2)
-
-    def parse_calibration_string(self, orig_clade, cs):
+            # Next parse the calibration string and build a Calibration object
+            offset, dist_type, p1, p2 = self.parse_calibration_string(orig_clade, cs, is_tip_calibration)
+            cal_obj = Calibration(langs, originate, offset, dist_type, p1, p2)
+
+            # Choose a name
+            if originate:
+                clade_identifier = "%s_originate" % clade
+            elif is_tip_calibration:
+                clade_identifier = "%s_tip" % clade
+            else:
+                clade_identifier = clade
+
+            # Store the Calibration object under the chosen name
+            if is_tip_calibration:
+                self.tip_calibrations[clade_identifier] = cal_obj
+                self.tip_operators.append(clade_identifier)
+            else:
+                self.calibrations[clade_identifier] = cal_obj
+
+    def parse_calibration_string(self, orig_clade, cs, is_tip_cal=False):
         orig_cs = cs[:]
         # Find offset
         if cs.count("+") == 1:
@@ -991,6 +1010,16 @@
             else:
                 p1 = float(bound.strip())
                 p2 = str(sys.maxsize)
+        elif is_tip_cal:
+            # Last chance: It's a single language pinned to a
+            # single date, so make sure to pin it to that date
+            # late and nothing else is left to do with this
+            # calibration.
+            try:
+                p1 = float(cs)
+                p2 = p1
+            except ValueError:
+                raise ValueError("Could not parse tip calibration \"%s\" for clade %s" % (orig_cs, orig_clade))
         else:
             raise ValueError("Could not parse calibration \"%s\" for clade %s" % (orig_cs, orig_clade))
 
@@ -1001,80 +1030,6 @@
 
         # All done!
         return offset, dist_type, p1, p2
-=======
-                if clade in self.languages:
-                    langs = [clade]
-                else:
-                    langs = self.get_languages_by_glottolog_clade(clade)
-            if len(langs)==1 and not originate:
-                # Originate calibration on a tip is not a tip
-                # calibration, because we don't need to reheight the
-                # tip etc.
-                self.messages.append("[INFO] Calibration on clade %s taken as tip age calibration, as there was precisely 1 matching languages in analysis." % clade)
-                is_tip_calibration = True
-            elif len(langs)==0:
-                self.messages.append("[INFO] Calibration on clade %s ignored as no matching languages in analysis." % clade)
-                continue
-            
-            # Next parse the calibration string
-            if cs.count("(") == 1 and cs.count(")") == 1:
-                dist_type, cs = cs.split("(", 1)
-                dist_type = dist_type.lower()
-                cs = cs[0:-1]
-            else:
-                # Default to normal
-                dist_type = "normal"
-
-            if cs.count(",") == 1 and not any([x in cs for x in ("<", ">")]):
-                # We've got explicit params
-                p1, p2 = map(float,cs.split(","))
-                if is_tip_calibration:
-                    mid = (p1+p2)/2.0
-            elif cs.count("-") == 1 and not any([x in cs for x in (",", "<", ">")]):
-                # We've got a 95% HPD range
-                lower, upper = map(float, cs.split("-"))
-                mid = (lower+upper) / 2.0
-                if dist_type == "normal":
-                    p1 = (upper + lower) / 2.0
-                    p2 = (upper - mid) / 1.96
-                elif dist_type == "lognormal":
-                    p1 = math.log(mid)
-                    p2a = (p1 - math.log(lower)) / 1.96
-                    p2b = (math.log(upper) - p1) / 1.96
-                    p2 = (p2a+p2b) / 2.0
-                elif dist_type == "uniform":
-                    p1 = lower
-                    p2 = upper
-            elif (cs.count("<") == 1 or cs.count(">") == 1) and not any([x in cs for x in (",", "-")]):
-                # We've got a single bound
-                dist_type = "uniform"
-                sign, bound = cs.split()
-                if sign.strip() == "<":
-                    p1 = 0.0
-                    p2 = float(bound.strip())
-                    if is_tip_calibration:
-                        mid = p2 / 2.0
-                else:
-                    p1 = float(bound.strip())
-                    p2 = "Infinity"
-                    if is_tip_calibration:
-                        mid = p2 * 2.0
-            else:
-                if is_tip_calibration:
-                    # Last chance: It's a single language pinned to a
-                    # single date, so make sure to pin it to that date
-                    # late and nothing else is left to do with this
-                    # calibration.
-                    self.tip_calibrations[clade] = float(cs)
-                    continue
-                raise ValueError("Could not parse calibration \"%s\" for clade %s" % (orig_cs, orig_clade))
-            clade_identifier = "originate_%s" % clade if originate else clade
-            self.calibrations[clade_identifier] = Calibration(langs, originate, dist_type, p1, p2)
->>>>>>> 6c43a002
-
-            if is_tip_calibration:
-                self.tip_calibrations[clade_identifier] = mid
-                self.tip_operators.append(clade_identifier)
 
     def get_languages_by_glottolog_clade(self, clade):
         langs = []
